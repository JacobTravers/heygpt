--- conflicted
+++ resolved
@@ -51,6 +51,7 @@
 const READLINE_HISTORY: &str = ".heygpt_history";
 
 const OPENAI_API_KEY: &str = "OPENAI_API_KEY";
+const OPENAI_API_BASE: &str = "OPENAI_API_BASE";
 
 #[tokio::main(flavor = "current_thread")]
 async fn main() -> Result<()> {
@@ -62,10 +63,12 @@
     let api_key =
         std::env::var(OPENAI_API_KEY).map_err(|_| anyhow!("{} not set", OPENAI_API_KEY))?;
 
+    let api_base = std::env::var(OPENAI_API_BASE).unwrap_or("https://api.openai.com/v1".into());
+
     // Enter interactive mode if prompt is empty
     let interactive = options.prompt.is_empty();
 
-    let mut session = Session::new(options, api_key);
+    let mut session = Session::new(options, api_key, api_base);
     if !interactive {
         session.run_one_shot().await?;
     } else {
@@ -82,15 +85,19 @@
     /// OpenAI API key
     api_key: String,
 
+    /// OpenAI API base URL
+    api_base: String,
+
     /// Messages history
     messages: Vec<Message>,
 }
 
 impl Session {
-    pub fn new(options: Options, api_key: String) -> Self {
+    pub fn new(options: Options, api_key: String, api_base: String) -> Self {
         Self {
             options,
             api_key,
+            api_base,
             messages: Vec::new(),
         }
     }
@@ -178,11 +185,10 @@
 
         let client = Client::new();
         let req = client
-            .post("https://api.openai.com/v1/chat/completions".to_string())
+            .post(format!("{}/chat/completions", &self.api_base))
             .headers(headers)
             .json(&data);
 
-<<<<<<< HEAD
         debug!("Request body: {:?}", &data);
 
         if !self.options.no_stream {
@@ -193,37 +199,6 @@
     }
 
     async fn do_stream_request(&self, req: RequestBuilder) -> Result<Message> {
-=======
-/// Complete the message sequence and output the response in time
-async fn complete_and_print(
-    openai_api_key: String,
-    model: String,
-    stream: bool,
-    messages: &[Message],
-) -> anyhow::Result<Message> {
-    let data = OpenAIRequest {
-        model,
-        stream,
-        messages: messages.to_vec(),
-    };
-
-    let mut headers = HeaderMap::new();
-    headers.insert(
-        AUTHORIZATION,
-        format!("Bearer {}", openai_api_key).parse().unwrap(),
-    );
-
-    let key = "OPENAI_API_BASE";
-    let openai_api_base = env::var(key).unwrap_or("https://api.openai.com/v1".into());
-
-    let client = Client::new();
-    let req_builder = client
-        .post(format!("{}/chat/completions", openai_api_base))
-        .headers(headers)
-        .json(&data);
-
-    if stream {
->>>>>>> 63a6b53b
         let mut full_message = Message::default();
 
         let mut es = EventSource::new(req)?;
